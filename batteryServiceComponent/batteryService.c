--- conflicted
+++ resolved
@@ -18,14 +18,9 @@
 
 static const char ChargerStr[] = "/sys/bus/i2c/devices/%d-006b/power_supply/bq24190-charger/%s";
 static const char HealthStr[]  = "health";
-<<<<<<< HEAD
-static const char StatusPath[] = "/sys/devices/i2c-0/i2c-2/2-006b/power_supply/bq24190-battery/status";
-static const char MonitorStr[] = "/sys/devices/i2c-0/i2c-2/2-0064/power_supply/LTC2942/%s";
-=======
 static const char BatteryStr[] = "/sys/bus/i2c/devices/%d-006b/power_supply/bq24190-battery/%s";
 static const char StatusStr[]  = "status";
 static const char MonitorStr[] = "/sys/bus/i2c/devices/%d-0064/power_supply/LTC2942/%s";
->>>>>>> ab515c0a
 static const char VoltageStr[] = "voltage_now";
 static const char TempStr[]    = "temp";
 static const char ChargeNowStr[] = "charge_now";
@@ -467,7 +462,7 @@
         goto cleanup;
     }
 
-    // Get the battery capacity (or -1 if not found)
+    // Get the battery capacity in mAh (or -1 if not found)
     int32_t capacity = le_cfg_GetInt(iteratorRef, "capacity", -1);
     if (capacity < 0)
     {
@@ -503,15 +498,8 @@
 //--------------------------------------------------------------------------------------------------
 ma_battery_HealthStatus_t ma_battery_GetHealthStatus(void)
 {
-<<<<<<< HEAD
     char path[256];
-    int pathLen = snprintf(path, sizeof(path), ChargerStr, HealthStr);
-=======
-    le_result_t r;
-    char path[256], healthValue[512];
-
     int pathLen = snprintf(path, sizeof(path), ChargerStr, MANGOH_I2C_BUS_BATTERY, HealthStr);
->>>>>>> ab515c0a
     LE_ASSERT(pathLen < sizeof(path));
 
     char healthValue[512];
@@ -557,17 +545,12 @@
 //--------------------------------------------------------------------------------------------------
 ma_battery_ChargingStatus_t ma_battery_GetChargingStatus(void)
 {
-<<<<<<< HEAD
-    char chargingStatus[512];
-=======
-    le_result_t r;
-    char path[256], chargeCondition[512];
-
+    char path[256];
     int pathLen = snprintf(path, sizeof(path), BatteryStr, MANGOH_I2C_BUS_BATTERY, StatusStr);
     LE_ASSERT(pathLen < sizeof(path));
->>>>>>> ab515c0a
-
-    le_result_t r = ReadStringFromFile(StatusPath, chargingStatus, sizeof(chargingStatus));
+
+    char chargingStatus[512];
+    le_result_t r = ReadStringFromFile(path, chargingStatus, sizeof(chargingStatus));
 
     if (r == LE_OK)
     {
@@ -613,12 +596,8 @@
 )
 {
     char path[256];
-<<<<<<< HEAD
-    int pathLen = snprintf(path, sizeof(path), MonitorStr, VoltageStr);
-=======
 
     int pathLen = snprintf(path, sizeof(path), MonitorStr, MANGOH_I2C_BUS_BATTERY, VoltageStr);
->>>>>>> ab515c0a
     LE_ASSERT(pathLen < sizeof(path));
 
     int32_t mV;
@@ -646,12 +625,8 @@
 )
 {
     char path[256];
-<<<<<<< HEAD
-    int pathLen = snprintf(path, sizeof(path), MonitorStr, TempStr);
-=======
 
     int pathLen = snprintf(path, sizeof(path), MonitorStr, MANGOH_I2C_BUS_BATTERY, TempStr);
->>>>>>> ab515c0a
     LE_ASSERT(pathLen < sizeof(path));
 
     int32_t tempcalc;  // In centidegrees Celcius.
@@ -680,12 +655,8 @@
 )
 {
     char path[256];
-<<<<<<< HEAD
-    int pathLen = snprintf(path, sizeof(path), MonitorStr, ChargeNowStr);
-=======
 
     int pathLen = snprintf(path, sizeof(path), MonitorStr, MANGOH_I2C_BUS_BATTERY, ChargeNowStr);
->>>>>>> ab515c0a
     LE_ASSERT(pathLen < sizeof(path));
 
     int32_t uAh;
@@ -716,16 +687,7 @@
 {
     int32_t capacity = le_cfg_QuickGetInt("batteryInfo/capacity", -1);
 
-<<<<<<< HEAD
     if (capacity < 0)
-=======
-    int pathLen = snprintf(path, sizeof(path), MonitorStr, MANGOH_I2C_BUS_BATTERY, ChargeNowStr);
-    LE_ASSERT(pathLen < sizeof(path));
-
-    le_cfg_IteratorRef_t iteratorRef = le_cfg_CreateReadTxn("batteryInfo");
-
-    if (le_cfg_NodeExists(iteratorRef, "") == false)
->>>>>>> ab515c0a
     {
         LE_WARN("Battery capacity not configured");
         return LE_NOT_FOUND;
@@ -756,12 +718,8 @@
 bool ma_battery_Present(void)
 {
     char path[256];
-<<<<<<< HEAD
-    int pathLen = snprintf(path, sizeof(path), MonitorStr, PresenceStr);
-=======
 
     int pathLen = snprintf(path, sizeof(path), MonitorStr, MANGOH_I2C_BUS_BATTERY, PresenceStr);
->>>>>>> ab515c0a
     LE_ASSERT(pathLen < sizeof(path));
 
     int32_t present;  // 0 = not present, 1 = present.
@@ -809,7 +767,7 @@
         LE_DEBUG("battery %d", uAh);
 
         char path[256];
-        int len = snprintf(path, sizeof(path), MonitorStr, ChargeNowStr);
+        int len = snprintf(path, sizeof(path), MonitorStr, MANGOH_I2C_BUS_BATTERY, ChargeNowStr);
         LE_ASSERT(len < sizeof(path));
         WriteIntToFile(path, uAh);
     }
@@ -827,7 +785,6 @@
 //--------------------------------------------------------------------------------------------------
 static void InitMonitoringState(void)
 {
-<<<<<<< HEAD
     // Read the battery technology configuration settings from the Config Tree.
     char type[MA_BATTERY_MAX_BATT_TYPE_STR_LEN + 1];
     uint16_t capacity; // mAh
@@ -844,28 +801,13 @@
     dhubIO_PushNumeric("type/capacity", 0, capacity);
 
     // Read the present charge condition of the battery.
-    char chargingStatus[512];
-    ReadStringFromFile(StatusPath, chargingStatus, sizeof(chargingStatus));
-    bool isFull = (strcmp(chargingStatus, "Full") == 0);
-=======
-    LE_INFO("**********************");
-    // le_result_t r;
-    char path[256], chargeCondition[512], setcapacity[256];
-    int uaH;
-    int pathLen = snprintf(path, sizeof(path), BatteryStr, MANGOH_I2C_BUS_BATTERY, StatusStr);
-    LE_ASSERT(pathLen < sizeof(path));
-
-    int setcapacityLen = snprintf(
-        setcapacity, sizeof(setcapacity), MonitorStr, MANGOH_I2C_BUS_BATTERY, ChargeNowStr);
-    LE_ASSERT(setcapacityLen < sizeof(setcapacity));
->>>>>>> ab515c0a
+    ma_battery_ChargingStatus_t chargingStatus = ma_battery_GetChargingStatus();
 
     // If the battery is full,
-    if (isFull)
+    if (chargingStatus == MA_BATTERY_FULL)
     {
         LE_DEBUG("Battery is full");
 
-<<<<<<< HEAD
         dhubIO_PushNumeric("charge/percent", 0, 100.0);
 
         // Tell the battery monitoring driver that battery's present charge level is
@@ -874,38 +816,12 @@
 
         // Update the Data Hub.
         dhubIO_PushNumeric("charge/mAh", 0, (double)capacity);
-=======
-        if (!le_cfg_NodeExists(iteratorRef, ""))
-        {
-            LE_WARN("Battery configuration not found");
-        }
-        else
-        {
-            // Get the maH  for the battery
-            int32_t fullbatteryConfigCapacity = le_cfg_GetInt(iteratorRef, "capacity", -1);
-
-            if (fullbatteryConfigCapacity < 0)
-            {
-                LE_WARN("Cannot get battery capcity yet");
-            }
-            else
-            {
-                uaH = fullbatteryConfigCapacity * 1000;
-                LE_INFO("battery %d", uaH);
-
-                WriteIntToFile(setcapacity, uaH);
-                ChargeRemaining = fullbatteryConfigCapacity;
-            }
-        }
-        le_cfg_CancelTxn(iteratorRef);
->>>>>>> ab515c0a
     }
     // But, if the battery is not full,
     else
     {
         LE_DEBUG("Battery not full");
 
-<<<<<<< HEAD
         // Since we have no way of knowing what the actual charge level of the battery
         // is, tell the battery monitoring driver the battery's present charge is half its
         // maximum capacity.  When the battery charger later signals a "full" condition,
@@ -939,31 +855,6 @@
         case MA_BATTERY_HOT:                return "hot";
         case MA_BATTERY_HEALTHUNDEFINED:    return "undefined";
         case MA_BATTERY_HEALTHERROR:        return "error";
-=======
-        if (!le_cfg_NodeExists(iteratorRef, ""))
-        {
-            LE_WARN("Battery configuration not found");
-        }
-        else
-        {
-            // Get the uaH  for the battery
-            int32_t inibatteryConfigCapacity = le_cfg_GetInt(iteratorRef, "capacity", -1);
-
-            if (inibatteryConfigCapacity < 0)
-            {
-                LE_WARN("Cannot get battery capcity yet");
-            }
-            else
-            {
-                uaH = inibatteryConfigCapacity * 1000 / 2;
-                LE_INFO("battery %d", uaH);
-
-                WriteIntToFile(setcapacity, uaH);
-                ChargeRemaining = inibatteryConfigCapacity / 2;
-            }
-        }
-        le_cfg_CancelTxn(iteratorRef);
->>>>>>> ab515c0a
     }
 
     LE_CRIT("Unexpected health code %d.", healthCode);
@@ -993,14 +884,8 @@
         ReportChargingStatusChange(chargingStatus);
         oldChargingStatus = chargingStatus;
 
-<<<<<<< HEAD
         dhubIO_PushBoolean("charging", 0, (chargingStatus == MA_BATTERY_CHARGING));
     }
-=======
-    int capacityPathLen = snprintf(
-        capacityPath, sizeof(capacityPath), MonitorStr, MANGOH_I2C_BUS_BATTERY, ChargeNowStr);
-    LE_ASSERT(capacityPathLen < sizeof(capacityPath));
->>>>>>> ab515c0a
 
     ma_battery_HealthStatus_t healthStatus = ma_battery_GetHealthStatus();
     if (healthStatus != oldHealthStatus)
